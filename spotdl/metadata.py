from mutagen.easyid3 import EasyID3
from mutagen.id3 import ID3, TORY, TYER, TPUB, APIC, USLT, COMM
from mutagen.mp4 import MP4, MP4Cover
from mutagen.flac import Picture, FLAC
from logzero import logger as log
from spotdl.const import TAG_PRESET, M4A_TAG_PRESET

import urllib.request


def compare(music_file, metadata):
    """Check if the input music file title matches the expected title."""
    already_tagged = False
    try:
        if music_file.endswith(".mp3"):
            audiofile = EasyID3(music_file)
            already_tagged = audiofile["title"][0] == metadata["name"]
        elif music_file.endswith(".m4a"):
            audiofile = MP4(music_file)
            already_tagged = audiofile["\xa9nam"][0] == metadata["name"]
    except (KeyError, TypeError):
        pass

    return already_tagged


def embed(music_file, meta_tags):
    """ Embed metadata. """
    embed = EmbedMetadata(music_file, meta_tags)
    if music_file.endswith(".m4a"):
        log.info("Applying metadata")
        return embed.as_m4a()
    elif music_file.endswith(".mp3"):
        log.info("Applying metadata")
        return embed.as_mp3()
    elif music_file.endswith(".flac"):
        log.info("Applying metadata")
        return embed.as_flac()
    else:
        log.warning("Cannot embed metadata into given output extension")
        return False


class EmbedMetadata:
    def __init__(self, music_file, meta_tags):
        self.music_file = music_file
        self.meta_tags = meta_tags

    def as_mp3(self):
        """ Embed metadata to MP3 files. """
        music_file = self.music_file
        meta_tags = self.meta_tags
        # EasyID3 is fun to use ;)
        # For supported easyid3 tags:
        # https://github.com/quodlibet/mutagen/blob/master/mutagen/easyid3.py
        # Check out somewhere at end of above linked file
        audiofile = EasyID3(music_file)
        self._embed_basic_metadata(audiofile, preset=TAG_PRESET)
        audiofile["media"] = meta_tags["type"]
        audiofile["author"] = meta_tags["artists"][0]["name"]
        audiofile["lyricist"] = meta_tags["artists"][0]["name"]
        audiofile["arranger"] = meta_tags["artists"][0]["name"]
        audiofile["performer"] = meta_tags["artists"][0]["name"]
        audiofile["website"] = meta_tags["external_urls"]["spotify"]
        audiofile["length"] = str(meta_tags["duration"])
        if meta_tags["publisher"]:
            audiofile["encodedby"] = meta_tags["publisher"]
        if meta_tags["external_ids"]["isrc"]:
            audiofile["isrc"] = meta_tags["external_ids"]["isrc"]
        audiofile.save(v2_version=3)

        # For supported id3 tags:
        # https://github.com/quodlibet/mutagen/blob/master/mutagen/id3/_frames.py
        # Each class represents an id3 tag
        audiofile = ID3(music_file)
        audiofile["TORY"] = TORY(encoding=3, text=meta_tags["year"])
        audiofile["TYER"] = TYER(encoding=3, text=meta_tags["year"])
        if meta_tags["publisher"]:
            audiofile["TPUB"] = TPUB(encoding=3, text=meta_tags["publisher"])
        audiofile["COMM"] = COMM(encoding=3, text=meta_tags["external_urls"]["spotify"])
        if meta_tags["lyrics"]:
            audiofile["USLT"] = USLT(
                encoding=3, desc=u"Lyrics", text=meta_tags["lyrics"]
            )
        try:
            albumart = urllib.request.urlopen(meta_tags["album"]["images"][0]["url"])
            audiofile["APIC"] = APIC(
                encoding=3,
                mime="image/jpeg",
                type=3,
                desc=u"Cover",
                data=albumart.read(),
            )
            albumart.close()
        except IndexError:
            pass

        audiofile.save(v2_version=3)
        return True

    def as_m4a(self):
        """ Embed metadata to M4A files. """
        music_file = self.music_file
        meta_tags = self.meta_tags
        audiofile = MP4(music_file)
        self._embed_basic_metadata(audiofile, preset=M4A_TAG_PRESET)
<<<<<<< HEAD
        audiofile[M4A_TAG_PRESET['year']] = meta_tags['year']
        audiofile[M4A_TAG_PRESET['comment']] = meta_tags['external_urls']['spotify']
        if meta_tags['lyrics']:
            audiofile[M4A_TAG_PRESET['lyrics']] = meta_tags['lyrics']
=======
        audiofile[M4A_TAG_PRESET["year"]] = meta_tags["year"]
        if meta_tags["lyrics"]:
            audiofile[M4A_TAG_PRESET["lyrics"]] = meta_tags["lyrics"]
>>>>>>> 13c83bd2
        try:
            albumart = urllib.request.urlopen(meta_tags["album"]["images"][0]["url"])
            audiofile[M4A_TAG_PRESET["albumart"]] = [
                MP4Cover(albumart.read(), imageformat=MP4Cover.FORMAT_JPEG)
            ]
            albumart.close()
        except IndexError:
            pass

        audiofile.save()
        return True

    def as_flac(self):
        music_file = self.music_file
        meta_tags = self.meta_tags
        audiofile = FLAC(music_file)
        self._embed_basic_metadata(audiofile)
        audiofile["year"] = meta_tags["year"]
        audiofile["comment"] = meta_tags["external_urls"]["spotify"]
        if meta_tags["lyrics"]:
            audiofile["lyrics"] = meta_tags["lyrics"]

        image = Picture()
        image.type = 3
        image.desc = "Cover"
        image.mime = "image/jpeg"
        albumart = urllib.request.urlopen(meta_tags["album"]["images"][0]["url"])
        image.data = albumart.read()
        albumart.close()
        audiofile.add_picture(image)

        audiofile.save()
        return True

    def _embed_basic_metadata(self, audiofile, preset=TAG_PRESET):
        meta_tags = self.meta_tags
        audiofile[preset["artist"]] = meta_tags["artists"][0]["name"]
        audiofile[preset["albumartist"]] = meta_tags["artists"][0]["name"]
        audiofile[preset["album"]] = meta_tags["album"]["name"]
        audiofile[preset["title"]] = meta_tags["name"]
        audiofile[preset["date"]] = meta_tags["release_date"]
        audiofile[preset["originaldate"]] = meta_tags["release_date"]
        if meta_tags["genre"]:
            audiofile[preset["genre"]] = meta_tags["genre"]
        if meta_tags["copyright"]:
            audiofile[preset["copyright"]] = meta_tags["copyright"]
        if self.music_file.endswith(".flac"):
            audiofile[preset["discnumber"]] = str(meta_tags["disc_number"])
        else:
            audiofile[preset["discnumber"]] = [(meta_tags["disc_number"], 0)]
        if self.music_file.endswith(".flac"):
            audiofile[preset["tracknumber"]] = str(meta_tags["track_number"])
        else:
            if preset["tracknumber"] == TAG_PRESET["tracknumber"]:
                audiofile[preset["tracknumber"]] = "{}/{}".format(
                    meta_tags["track_number"], meta_tags["total_tracks"]
                )
            else:
                audiofile[preset["tracknumber"]] = [
                    (meta_tags["track_number"], meta_tags["total_tracks"])
                ]<|MERGE_RESOLUTION|>--- conflicted
+++ resolved
@@ -104,16 +104,10 @@
         meta_tags = self.meta_tags
         audiofile = MP4(music_file)
         self._embed_basic_metadata(audiofile, preset=M4A_TAG_PRESET)
-<<<<<<< HEAD
-        audiofile[M4A_TAG_PRESET['year']] = meta_tags['year']
-        audiofile[M4A_TAG_PRESET['comment']] = meta_tags['external_urls']['spotify']
-        if meta_tags['lyrics']:
-            audiofile[M4A_TAG_PRESET['lyrics']] = meta_tags['lyrics']
-=======
         audiofile[M4A_TAG_PRESET["year"]] = meta_tags["year"]
+        audiofile[M4A_TAG_PRESET["comment"]] = meta_tags["external_urls"]["spotify"]
         if meta_tags["lyrics"]:
             audiofile[M4A_TAG_PRESET["lyrics"]] = meta_tags["lyrics"]
->>>>>>> 13c83bd2
         try:
             albumart = urllib.request.urlopen(meta_tags["album"]["images"][0]["url"])
             audiofile[M4A_TAG_PRESET["albumart"]] = [
